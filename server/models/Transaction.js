--- conflicted
+++ resolved
@@ -1,10 +1,7 @@
 import Promise from 'bluebird';
 import activities from '../constants/activities';
-<<<<<<< HEAD
 import uuid from 'uuid';
-=======
 import { type } from '../constants/transactions';
->>>>>>> 815a73bf
 
 /*
  * Transaction model
