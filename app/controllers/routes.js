--- conflicted
+++ resolved
@@ -18,11 +18,8 @@
   var activities = Controllers.activities;
   var transactions = Controllers.transactions;
   var payments = Controllers.payments;
-<<<<<<< HEAD
   var paypal = Controllers.paypal;
-=======
   var images = Controllers.images;
->>>>>>> 76518511
   var errors = app.errors;
 
   /**
